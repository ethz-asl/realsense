#include "../include/rs435_node.h"

using namespace realsense2_camera;


RS435Node::RS435Node(ros::NodeHandle& nodeHandle,
                     ros::NodeHandle& privateNodeHandle,
                     rs2::device dev, const std::string& serial_no)
    : BaseD400Node(nodeHandle, privateNodeHandle, dev, serial_no)
{}

void RS435Node::registerDynamicReconfigCb()
{
    _f = boost::bind(&RS435Node::callback, this, _1, _2);
    _server.setCallback(_f);
}

void RS435Node::setParam(rs435_paramsConfig &config, rs435_param param)
{
    // W/O for zero param
    if (0 == param)
        return;

    switch (param) {
    case rs435_color_backlight_compensation:
        ROS_DEBUG_STREAM("rs435_color_backlight_compensation: " << config.rs435_color_backlight_compensation);
        _sensors[COLOR].set_option(rs2_option::RS2_OPTION_BACKLIGHT_COMPENSATION, config.rs435_color_backlight_compensation);
        break;
    case rs435_color_brightness:
        ROS_DEBUG_STREAM("rs435_color_brightness: " << config.rs435_color_brightness);
        _sensors[COLOR].set_option(rs2_option::RS2_OPTION_BRIGHTNESS, config.rs435_color_brightness);
        break;
    case rs435_color_contrast:
        ROS_DEBUG_STREAM("rs435_color_contrast: " << config.rs435_color_contrast);
        _sensors[COLOR].set_option(rs2_option::RS2_OPTION_CONTRAST, config.rs435_color_contrast);
        break;
    case rs435_color_gain:
        ROS_DEBUG_STREAM("rs435_color_gain: " << config.rs435_color_gain);
        _sensors[COLOR].set_option(rs2_option::RS2_OPTION_GAIN, config.rs435_color_gain);
        break;
    case rs435_color_gamma:
        ROS_DEBUG_STREAM("rs435_color_gamma: " << config.rs435_color_gamma);
        _sensors[COLOR].set_option(rs2_option::RS2_OPTION_GAMMA, config.rs435_color_gamma);
        break;
    case rs435_color_hue:
        ROS_DEBUG_STREAM("rs435_color_hue: " << config.rs435_color_hue);
        _sensors[COLOR].set_option(rs2_option::RS2_OPTION_HUE, config.rs435_color_hue);
        break;
    case rs435_color_saturation:
        ROS_DEBUG_STREAM("rs435_color_saturation: " << config.rs435_color_saturation);
        _sensors[COLOR].set_option(rs2_option::RS2_OPTION_SATURATION, config.rs435_color_saturation);
        break;
    case rs435_color_sharpness:
        ROS_DEBUG_STREAM("rs435_color_sharpness: " << config.rs435_color_sharpness);
        _sensors[COLOR].set_option(rs2_option::RS2_OPTION_SHARPNESS, config.rs435_color_sharpness);
        break;
    case rs435_color_enable_auto_exposure:
        ROS_DEBUG_STREAM("rs435_color_enable_auto_exposure: " << config.rs435_color_enable_auto_exposure);
        _sensors[COLOR].set_option(rs2_option::RS2_OPTION_ENABLE_AUTO_EXPOSURE, config.rs435_color_enable_auto_exposure);
        break;
    case rs435_color_exposure:
        ROS_DEBUG_STREAM("rs435_color_exposure: " << config.rs435_color_exposure);
        _sensors[COLOR].set_option(rs2_option::RS2_OPTION_EXPOSURE, config.rs435_color_exposure);
        break;
    case rs435_color_white_balance:
        ROS_DEBUG_STREAM("rs435_color_white_balance: " << config.rs435_color_white_balance * 10);
        _sensors[COLOR].set_option(rs2_option::RS2_OPTION_WHITE_BALANCE, config.rs435_color_white_balance * 10);
        break;
    case rs435_color_frames_queue_size:
        ROS_DEBUG_STREAM("rs435_color_frames_queue_size: " << config.rs435_color_frames_queue_size);
        _sensors[COLOR].set_option(rs2_option::RS2_OPTION_FRAMES_QUEUE_SIZE, config.rs435_color_frames_queue_size);
        break;
    case rs435_color_power_line_frequency:
        ROS_DEBUG_STREAM("rs435_color_power_line_frequency: " << config.rs435_color_power_line_frequency);
        _sensors[COLOR].set_option(rs2_option::RS2_OPTION_POWER_LINE_FREQUENCY, config.rs435_color_power_line_frequency);
        break;
    case rs435_color_auto_exposure_priority:
        ROS_DEBUG_STREAM("rs435_color_auto_exposure_priority: " << config.rs435_color_auto_exposure_priority);
        _sensors[COLOR].set_option(rs2_option::RS2_OPTION_AUTO_EXPOSURE_PRIORITY, config.rs435_color_auto_exposure_priority);
        break;
    case rs435_depth_exposure:
    {
        static const auto rs435_depth_exposure_factor = 20;
        ROS_DEBUG_STREAM("rs435_depth_exposure: " << config.rs435_depth_exposure * rs435_depth_exposure_factor);
        _sensors[DEPTH].set_option(rs2_option::RS2_OPTION_EXPOSURE, config.rs435_depth_exposure * rs435_depth_exposure_factor);
        // Workaround, as the depth auto exposure is not correctly initialized.
        if (config.rs435_depth_enable_auto_exposure)
        {
            BaseD400Node::setParam(config, base_depth_enable_auto_exposure);
        }
    }
        break;
    case rs435_depth_laser_power:
    {
        static const auto rs435_depth_laser_power_factor = 30;
        ROS_DEBUG_STREAM("rs435_depth_laser_power: " << config.rs435_depth_laser_power * rs435_depth_laser_power_factor);
        _sensors[DEPTH].set_option(rs2_option::RS2_OPTION_LASER_POWER, config.rs435_depth_laser_power * rs435_depth_laser_power_factor);
    }
        break;
    case rs435_depth_emitter_enabled:
        ROS_INFO_STREAM("rs435_depth_emitter_enabled: " << config.rs435_depth_emitter_enabled);
        _sensors[DEPTH].set_option(rs2_option::RS2_OPTION_EMITTER_ENABLED, config.rs435_depth_emitter_enabled);
        break;
    default:
        BaseD400Node::setParam(config, (base_depth_param)param);
        break;
    }
}

void RS435Node::callback(rs435_paramsConfig &config, uint32_t level)
{
    ROS_DEBUG_STREAM("RS435Node - Level: " << level);

    if (set_default_dynamic_reconfig_values == level)
    {
        for (int i = 1 ; i < base_depth_count ; ++i)
        {
<<<<<<< HEAD
	        if((base_depth_param) i == base_sensors_enabled)
	        {
	            // HACK/FIX: This param causes a crash if it is set during init.
	            //  As it only enables / disables the sensors and we always want it enabled, it is ignored
	            //  during init.
	            continue;
	        }
            setParam(config ,(rs435_param)i);
=======
            ROS_DEBUG_STREAM("rs435_param = " << i);
            try
            {
                setParam(config ,(rs435_param)i);
            }
            catch(...)
            {
                ROS_ERROR_STREAM("Failed. Skip initialization of parameter " << (rs435_param)i);
            }
>>>>>>> 46aed382
        }
    }
    else
    {
        setParam(config, (rs435_param)level);
    }
}<|MERGE_RESOLUTION|>--- conflicted
+++ resolved
@@ -115,16 +115,6 @@
     {
         for (int i = 1 ; i < base_depth_count ; ++i)
         {
-<<<<<<< HEAD
-	        if((base_depth_param) i == base_sensors_enabled)
-	        {
-	            // HACK/FIX: This param causes a crash if it is set during init.
-	            //  As it only enables / disables the sensors and we always want it enabled, it is ignored
-	            //  during init.
-	            continue;
-	        }
-            setParam(config ,(rs435_param)i);
-=======
             ROS_DEBUG_STREAM("rs435_param = " << i);
             try
             {
@@ -134,7 +124,6 @@
             {
                 ROS_ERROR_STREAM("Failed. Skip initialization of parameter " << (rs435_param)i);
             }
->>>>>>> 46aed382
         }
     }
     else
