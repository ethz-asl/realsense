--- conflicted
+++ resolved
@@ -767,20 +767,6 @@
                             is_depth_arrived = true;
                         }
                     }
-<<<<<<< HEAD
-            //                    for (auto it = frames_to_publish.begin(); it != frames_to_publish.end(); ++it)
-            //                    {
-            //                        auto f = it->second;
-            //                        auto stream_type = f.get_profile().stream_type();
-            //                        auto stream_index = f.get_profile().stream_index();
-            //                        auto stream_format = f.get_profile().format();
-            //                        auto stream_unique_id = f.get_profile().unique_id();
-            //
-            //                        ROS_DEBUG("Frameset contain (%s, %d, %s %d) frame. frame_number: %llu ; frame_TS: %f ; ros_TS(NSec): %lu",
-            //                                  rs2_stream_to_string(stream_type), stream_index, rs2_format_to_string(stream_format), stream_unique_id, frame.get_frame_number(), frame.get_timestamp(), t.toNSec());
-            //                    }
-=======
->>>>>>> 46aed382
 
                     for (auto it = frames_to_publish.begin(); it != frames_to_publish.end(); ++it)
                     {
@@ -1427,10 +1413,9 @@
                                      const std::map<stream_index_pair, std::string>& encoding,
                                      bool copy_data_from_frame)
 {
-<<<<<<< HEAD
+
     ROS_DEBUG_STREAM("Publish Frame " <<  rs2_stream_to_string(f.get_profile().stream_type()) << " w t="<<t << ", seq_hw="<< f.get_frame_number() << ", seq_sw="<< seq[stream]+1);
-=======
-    ROS_DEBUG("publishFrame(...)");
+
     auto width = 0;
     auto height = 0;
     auto bpp = 1;
@@ -1441,7 +1426,7 @@
         height = image.get_height();
         bpp = image.get_bytes_per_pixel();
     }
->>>>>>> 46aed382
+
     auto& image = images[stream];
 
     if (copy_data_from_frame)
